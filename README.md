# CCManager - Claude Code Session Manager

CCManager is a TUI application for managing multiple Claude Code sessions across Git worktrees.

https://github.com/user-attachments/assets/a6d80e73-dc06-4ef8-849d-e3857f6c7024

## Features

- Run multiple Claude Code sessions in parallel across different Git worktrees
- Switch between sessions seamlessly
- Visual status indicators for session states (busy, waiting, idle)
- Create, merge, and delete worktrees from within the app
- Configurable keyboard shortcuts
- Status change hooks for automation and notifications

## Why CCManager over Claude Squad?

Both tools solve the same problem - managing multiple Claude Code sessions - but take different approaches.

**If you love tmux-based workflows, stick with Claude Squad!** It's a great tool that leverages tmux's power for session management.

CCManager is for developers who want:

### 🚀 No tmux dependency
CCManager is completely self-contained. No need to install or configure tmux - it works out of the box. Perfect if you don't use tmux or want to keep your tmux setup separate from Claude Code management.

### 👁️ Real-time session monitoring
CCManager shows the actual state of each Claude Code session directly in the menu:
- **Waiting**: Claude is asking for user input
- **Busy**: Claude is processing
- **Idle**: Ready for new tasks

Claude Squad doesn't show session states in its menu, making it hard to know which sessions need attention. While Claude Squad offers an AutoYes feature, this bypasses Claude Code's built-in security confirmations - not recommended for safe operation.

### 🎯 Simple and intuitive interface
Following Claude Code's philosophy, CCManager keeps things minimal and intuitive. The interface is so simple you'll understand it in seconds - no manual needed.

## Install

```bash
$ npm install
$ npm run build
$ npm start
```

## Usage

### Basic Usage

```bash
$ npx ccmanager
```

<<<<<<< HEAD
### CLI Options

CCManager supports command-line options to directly open specific worktrees:

```bash
# Open a specific worktree by path
$ npx ccmanager --worktree /path/to/worktree
$ npx ccmanager -w ../feature-branch

# Create a new branch and worktree
$ npx ccmanager --branch feature/new-feature
$ npx ccmanager -b hotfix/critical

# Create new branch from specific base branch
$ npx ccmanager --branch feature/auth --from-branch develop
$ npx ccmanager -b hotfix/security -f main

# Open existing worktree (if branch already exists)
$ npx ccmanager --worktree /path/to/existing/worktree
```

### Default Worktree Directory

CCManager automatically creates and uses `~/.ccmanager/worktrees` as the default directory for new worktrees. When creating a new worktree:

- **Leave path empty**: Uses `~/.ccmanager/worktrees/{sanitized-branch-name}`
- **Specify custom path**: Uses your custom path
- **Override default location**: Set `CCMANAGER_DEFAULT_WORKTREE_DIR` environment variable

=======
>>>>>>> 69c50f2d
## Environment Variables

### CCMANAGER_CLAUDE_ARGS

You can pass additional arguments to Claude Code sessions by setting the `CCMANAGER_CLAUDE_ARGS` environment variable:

```bash
# Start Claude Code with specific arguments for all sessions
export CCMANAGER_CLAUDE_ARGS="--resume"
npx ccmanager

# Or set it inline
CCMANAGER_CLAUDE_ARGS="--resume" npx ccmanager
```

The arguments are applied to all Claude Code sessions started by CCManager.

<<<<<<< HEAD
### CCMANAGER_DEFAULT_WORKTREE_DIR

Override the default worktree directory location:

```bash
# Use a custom default directory
export CCMANAGER_DEFAULT_WORKTREE_DIR="~/dev/worktrees"
npx ccmanager

# Or set it inline
CCMANAGER_DEFAULT_WORKTREE_DIR="~/dev/worktrees" npx ccmanager
```

When this variable is set:
- New worktrees created with empty paths will use this directory
- The UI will show this as the default location
- The directory will be created automatically if it doesn't exist

If not set, defaults to `~/.ccmanager/worktrees`.

## Terminal Integration

### Ghostty Profile

For Ghostty users, you can create a dedicated profile for CCManager with custom worktree directories. Here's a suggested profile configuration:

**Profile name suggestion**: `ccmanager-dev` or `claude-worktrees`

Add this to your Ghostty configuration:

```toml
# ~/.config/ghostty/config
[profile.ccmanager-dev]
command = ["npx", "ccmanager"]
title = "CCManager - Claude Code Worktrees"

# Set custom default worktree directory
env = [
    "CCMANAGER_DEFAULT_WORKTREE_DIR=~/dev/claude-worktrees"
]

# Optional: Custom appearance for CCManager sessions
theme = "dark"
window-height = 40
window-width = 120

# Optional: Auto-start in a specific directory
working-directory = "~/dev"
```

Usage:
```bash
# Launch CCManager with the profile
ghostty --profile=ccmanager-dev

# Or create an alias
alias ccm="ghostty --profile=ccmanager-dev"
```

This setup provides:
- Dedicated CCManager environment
- Custom worktree directory location
- Optimized window size for the TUI
- Consistent working directory

=======
>>>>>>> 69c50f2d
## Keyboard Shortcuts

### Default Shortcuts

- **Ctrl+E**: Return to menu from active session
- **Escape**: Cancel/Go back in dialogs

### Customizing Shortcuts

You can customize keyboard shortcuts in two ways:

1. **Through the UI**: Select "Configuration" → "Configure Shortcuts" from the main menu
2. **Configuration file**: Edit `~/.config/ccmanager/config.json` (or legacy `~/.config/ccmanager/shortcuts.json`)

Example configuration:
```json
// config.json (new format)
{
  "shortcuts": {
    "returnToMenu": {
      "ctrl": true,
      "key": "r"
    },
    "cancel": {
      "key": "escape"
    }
  }
}

// shortcuts.json (legacy format, still supported)
{
  "returnToMenu": {
    "ctrl": true,
    "key": "r"
  },
  "cancel": {
    "key": "escape"
  }
}
```

Note: Shortcuts from `shortcuts.json` will be automatically migrated to `config.json` on first use.

### Restrictions

- Shortcuts must use a modifier key (Ctrl) except for special keys like Escape
- The following key combinations are reserved and cannot be used:
  - Ctrl+C
  - Ctrl+D
  - Ctrl+[ (equivalent to Escape)

## Status Change Hooks

CCManager can execute custom commands when Claude Code session status changes. This enables powerful automation workflows like desktop notifications, logging, or integration with other tools.

### Overview

Status hooks allow you to:
- Get notified when Claude needs your input
- Track time spent in different states
- Trigger automations based on session activity
- Integrate with notification systems like [noti](https://github.com/variadico/noti)

For detailed setup instructions, see [docs/state-hooks.md](docs/state-hooks.md).

## Development

```bash
# Install dependencies
npm install

# Run in development mode
npm run dev

# Build
npm run build

# Run tests
npm test

# Run linter
npm run lint

# Run type checker
npm run typecheck
```<|MERGE_RESOLUTION|>--- conflicted
+++ resolved
@@ -51,7 +51,6 @@
 $ npx ccmanager
 ```
 
-<<<<<<< HEAD
 ### CLI Options
 
 CCManager supports command-line options to directly open specific worktrees:
@@ -80,9 +79,6 @@
 - **Leave path empty**: Uses `~/.ccmanager/worktrees/{sanitized-branch-name}`
 - **Specify custom path**: Uses your custom path
 - **Override default location**: Set `CCMANAGER_DEFAULT_WORKTREE_DIR` environment variable
-
-=======
->>>>>>> 69c50f2d
 ## Environment Variables
 
 ### CCMANAGER_CLAUDE_ARGS
@@ -100,7 +96,6 @@
 
 The arguments are applied to all Claude Code sessions started by CCManager.
 
-<<<<<<< HEAD
 ### CCMANAGER_DEFAULT_WORKTREE_DIR
 
 Override the default worktree directory location:
@@ -165,9 +160,6 @@
 - Custom worktree directory location
 - Optimized window size for the TUI
 - Consistent working directory
-
-=======
->>>>>>> 69c50f2d
 ## Keyboard Shortcuts
 
 ### Default Shortcuts
