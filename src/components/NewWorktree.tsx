import React, {useState, useMemo} from 'react';
import {Box, Text, useInput} from 'ink';
import TextInput from 'ink-text-input';
import SelectInput from 'ink-select-input';
import {shortcutManager} from '../services/shortcutManager.js';
import {configurationManager} from '../services/configurationManager.js';
import {generateWorktreeDirectory} from '../utils/worktreeUtils.js';
import {WorktreeService} from '../services/worktreeService.js';

interface NewWorktreeProps {
	onComplete: (
		path: string,
		branch: string,
		baseBranch: string,
<<<<<<< HEAD
		copySessionData: boolean,
=======
		copyClaudeDirectory: boolean,
>>>>>>> d5a281a6
	) => void;
	onCancel: () => void;
}

<<<<<<< HEAD
type Step = 'path' | 'branch' | 'base-branch' | 'copy-session';
=======
type Step = 'path' | 'branch' | 'base-branch' | 'copy-settings';
>>>>>>> d5a281a6

interface BranchItem {
	label: string;
	value: string;
}

const NewWorktree: React.FC<NewWorktreeProps> = ({onComplete, onCancel}) => {
	const worktreeConfig = configurationManager.getWorktreeConfig();
	const isAutoDirectory = worktreeConfig.autoDirectory;

	// Adjust initial step based on auto directory mode
	const [step, setStep] = useState<Step>(isAutoDirectory ? 'branch' : 'path');
	const [path, setPath] = useState('');
	const [branch, setBranch] = useState('');
	const [baseBranch, setBaseBranch] = useState('');
<<<<<<< HEAD
	const [copySessionData] = useState(worktreeConfig.copySessionData ?? true);
=======
>>>>>>> d5a281a6

	// Initialize worktree service and load branches (memoized to avoid re-initialization)
	const {branches, defaultBranch} = useMemo(() => {
		const service = new WorktreeService();
		const allBranches = service.getAllBranches();
		const defaultBr = service.getDefaultBranch();
		return {
			branches: allBranches,
			defaultBranch: defaultBr,
		};
	}, []); // Empty deps array - only initialize once

	// Create branch items with default branch first (memoized)
	const branchItems: BranchItem[] = useMemo(
		() => [
			{label: `${defaultBranch} (default)`, value: defaultBranch},
			...branches
				.filter(br => br !== defaultBranch)
				.map(br => ({label: br, value: br})),
		],
		[branches, defaultBranch],
	);

	useInput((input, key) => {
		if (shortcutManager.matchesShortcut('cancel', input, key)) {
			onCancel();
		}
	});

	const handlePathSubmit = (value: string) => {
		if (value.trim()) {
			setPath(value.trim());
			setStep('branch');
		}
	};

	const handleBranchSubmit = (value: string) => {
		if (value.trim()) {
			setBranch(value.trim());
			setStep('base-branch');
		}
	};

	const handleBaseBranchSelect = (item: {label: string; value: string}) => {
		setBaseBranch(item.value);
<<<<<<< HEAD
		setStep('copy-session');
	};

	const handleCopySessionSelect = (item: {label: string; value: string}) => {
		const shouldCopy = item.value === 'yes';
=======

		// Check if .claude directory exists in the base branch
		const service = new WorktreeService();
		if (service.hasClaudeDirectoryInBranch(item.value)) {
			setStep('copy-settings');
		} else {
			// Skip copy-settings step and complete with copySettings = false
			if (isAutoDirectory) {
				const autoPath = generateWorktreeDirectory(
					branch,
					worktreeConfig.autoDirectoryPattern,
				);
				onComplete(autoPath, branch, item.value, false);
			} else {
				onComplete(path, branch, item.value, false);
			}
		}
	};

	const handleCopySettingsSelect = (item: {label: string; value: boolean}) => {
>>>>>>> d5a281a6
		if (isAutoDirectory) {
			// Generate path from branch name
			const autoPath = generateWorktreeDirectory(
				branch,
				worktreeConfig.autoDirectoryPattern,
			);
<<<<<<< HEAD
			onComplete(autoPath, branch, baseBranch, shouldCopy);
		} else {
			onComplete(path, branch, baseBranch, shouldCopy);
=======
			onComplete(autoPath, branch, baseBranch, item.value);
		} else {
			onComplete(path, branch, baseBranch, item.value);
>>>>>>> d5a281a6
		}
	};

	// Calculate generated path for preview (memoized to avoid expensive recalculations)
	const generatedPath = useMemo(() => {
		return isAutoDirectory && branch
			? generateWorktreeDirectory(branch, worktreeConfig.autoDirectoryPattern)
			: '';
	}, [isAutoDirectory, branch, worktreeConfig.autoDirectoryPattern]);

	return (
		<Box flexDirection="column">
			<Box marginBottom={1}>
				<Text bold color="green">
					Create New Worktree
				</Text>
			</Box>

			{step === 'path' && !isAutoDirectory ? (
				<Box flexDirection="column">
					<Box marginBottom={1}>
						<Text>Enter worktree path (relative to repository root):</Text>
					</Box>
					<Box>
						<Text color="cyan">{'> '}</Text>
						<TextInput
							value={path}
							onChange={setPath}
							onSubmit={handlePathSubmit}
							placeholder="e.g., ../myproject-feature"
						/>
					</Box>
				</Box>
			) : step === 'branch' && !isAutoDirectory ? (
				<Box flexDirection="column">
					<Box marginBottom={1}>
						<Text>
							Enter branch name for worktree at <Text color="cyan">{path}</Text>
							:
						</Text>
					</Box>
					<Box>
						<Text color="cyan">{'> '}</Text>
						<TextInput
							value={branch}
							onChange={setBranch}
							onSubmit={handleBranchSubmit}
							placeholder="e.g., feature/new-feature"
						/>
					</Box>
				</Box>
			) : step === 'branch' ? (
				<Box flexDirection="column">
					<Box marginBottom={1}>
						<Text>Enter branch name (directory will be auto-generated):</Text>
					</Box>
					<Box>
						<Text color="cyan">{'> '}</Text>
						<TextInput
							value={branch}
							onChange={setBranch}
							onSubmit={handleBranchSubmit}
							placeholder="e.g., feature/new-feature"
						/>
					</Box>
					{generatedPath && (
						<Box marginTop={1}>
							<Text dimColor>
								Worktree will be created at:{' '}
								<Text color="green">{generatedPath}</Text>
							</Text>
						</Box>
					)}
				</Box>
			) : null}

			{step === 'base-branch' && (
				<Box flexDirection="column">
					<Box marginBottom={1}>
						<Text>
							Select base branch for <Text color="cyan">{branch}</Text>:
						</Text>
					</Box>
					<SelectInput
						items={branchItems}
						onSelect={handleBaseBranchSelect}
						initialIndex={0}
						limit={10}
					/>
				</Box>
			)}

<<<<<<< HEAD
			{step === 'copy-session' && (
				<Box flexDirection="column">
					<Box marginBottom={1}>
						<Text>Copy Claude Code session data to the new worktree?</Text>
					</Box>
					<Box marginBottom={1}>
						<Text dimColor>
							This will copy conversation history and context from the current
							worktree
=======
			{step === 'copy-settings' && (
				<Box flexDirection="column">
					<Box marginBottom={1}>
						<Text>
							Copy .claude directory from base branch (
							<Text color="cyan">{baseBranch}</Text>)?
>>>>>>> d5a281a6
						</Text>
					</Box>
					<SelectInput
						items={[
<<<<<<< HEAD
							{label: '✅ Yes, copy session data', value: 'yes'},
							{label: '❌ No, start fresh', value: 'no'},
						]}
						onSelect={handleCopySessionSelect}
						initialIndex={copySessionData ? 0 : 1}
=======
							{
								label: 'Yes - Copy .claude directory from base branch',
								value: true,
							},
							{label: 'No - Start without .claude directory', value: false},
						]}
						onSelect={handleCopySettingsSelect}
						initialIndex={0}
>>>>>>> d5a281a6
					/>
				</Box>
			)}

			<Box marginTop={1}>
				<Text dimColor>
					Press {shortcutManager.getShortcutDisplay('cancel')} to cancel
				</Text>
			</Box>
		</Box>
	);
};

export default NewWorktree;<|MERGE_RESOLUTION|>--- conflicted
+++ resolved
@@ -12,20 +12,13 @@
 		path: string,
 		branch: string,
 		baseBranch: string,
-<<<<<<< HEAD
-		copySessionData: boolean,
-=======
 		copyClaudeDirectory: boolean,
->>>>>>> d5a281a6
+ 		copySessionData: boolean,
 	) => void;
 	onCancel: () => void;
 }
 
-<<<<<<< HEAD
-type Step = 'path' | 'branch' | 'base-branch' | 'copy-session';
-=======
-type Step = 'path' | 'branch' | 'base-branch' | 'copy-settings';
->>>>>>> d5a281a6
+type Step = 'path' | 'branch' | 'base-branch' | 'copy-settings' | 'copy-session';
 
 interface BranchItem {
 	label: string;
@@ -41,10 +34,7 @@
 	const [path, setPath] = useState('');
 	const [branch, setBranch] = useState('');
 	const [baseBranch, setBaseBranch] = useState('');
-<<<<<<< HEAD
 	const [copySessionData] = useState(worktreeConfig.copySessionData ?? true);
-=======
->>>>>>> d5a281a6
 
 	// Initialize worktree service and load branches (memoized to avoid re-initialization)
 	const {branches, defaultBranch} = useMemo(() => {
@@ -90,52 +80,36 @@
 
 	const handleBaseBranchSelect = (item: {label: string; value: string}) => {
 		setBaseBranch(item.value);
-<<<<<<< HEAD
 		setStep('copy-session');
 	};
 
-	const handleCopySessionSelect = (item: {label: string; value: string}) => {
-		const shouldCopy = item.value === 'yes';
-=======
-
-		// Check if .claude directory exists in the base branch
-		const service = new WorktreeService();
-		if (service.hasClaudeDirectoryInBranch(item.value)) {
-			setStep('copy-settings');
-		} else {
-			// Skip copy-settings step and complete with copySettings = false
-			if (isAutoDirectory) {
-				const autoPath = generateWorktreeDirectory(
-					branch,
-					worktreeConfig.autoDirectoryPattern,
-				);
-				onComplete(autoPath, branch, item.value, false);
-			} else {
-				onComplete(path, branch, item.value, false);
-			}
-		}
-	};
-
 	const handleCopySettingsSelect = (item: {label: string; value: boolean}) => {
->>>>>>> d5a281a6
 		if (isAutoDirectory) {
 			// Generate path from branch name
 			const autoPath = generateWorktreeDirectory(
 				branch,
 				worktreeConfig.autoDirectoryPattern,
 			);
-<<<<<<< HEAD
-			onComplete(autoPath, branch, baseBranch, shouldCopy);
+			onComplete(autoPath, branch, baseBranch, item.value, copySessionData);
 		} else {
-			onComplete(path, branch, baseBranch, shouldCopy);
-=======
-			onComplete(autoPath, branch, baseBranch, item.value);
+			onComplete(path, branch, baseBranch, item.value, copySessionData);
+		}
+	};
+
+  const handleCopySessionSelect = (item: {label: string; value: boolean}) => {
+    const shouldCopy = item.value === 'yes';
+		if (isAutoDirectory) {
+			// Generate path from branch name
+			const autoPath = generateWorktreeDirectory(
+				branch,
+				worktreeConfig.autoDirectoryPattern,
+			);
+			onComplete(autoPath, branch, baseBranch, item.value, shouldCopy);
 		} else {
-			onComplete(path, branch, baseBranch, item.value);
->>>>>>> d5a281a6
-		}
-	};
-
+			onComplete(path, branch, baseBranch, item.value, shouldCopy);
+		}
+	};
+  
 	// Calculate generated path for preview (memoized to avoid expensive recalculations)
 	const generatedPath = useMemo(() => {
 		return isAutoDirectory && branch
@@ -224,36 +198,17 @@
 					/>
 				</Box>
 			)}
-
-<<<<<<< HEAD
-			{step === 'copy-session' && (
-				<Box flexDirection="column">
-					<Box marginBottom={1}>
-						<Text>Copy Claude Code session data to the new worktree?</Text>
-					</Box>
-					<Box marginBottom={1}>
-						<Text dimColor>
-							This will copy conversation history and context from the current
-							worktree
-=======
+      
 			{step === 'copy-settings' && (
 				<Box flexDirection="column">
 					<Box marginBottom={1}>
 						<Text>
 							Copy .claude directory from base branch (
 							<Text color="cyan">{baseBranch}</Text>)?
->>>>>>> d5a281a6
 						</Text>
 					</Box>
 					<SelectInput
 						items={[
-<<<<<<< HEAD
-							{label: '✅ Yes, copy session data', value: 'yes'},
-							{label: '❌ No, start fresh', value: 'no'},
-						]}
-						onSelect={handleCopySessionSelect}
-						initialIndex={copySessionData ? 0 : 1}
-=======
 							{
 								label: 'Yes - Copy .claude directory from base branch',
 								value: true,
@@ -262,11 +217,32 @@
 						]}
 						onSelect={handleCopySettingsSelect}
 						initialIndex={0}
->>>>>>> d5a281a6
 					/>
 				</Box>
 			)}
 
+		  {step === 'copy-session' && (
+				<Box flexDirection="column">
+					<Box marginBottom={1}>
+						<Text>Copy Claude Code session data to the new worktree?</Text>
+					</Box>
+					<Box marginBottom={1}>
+						<Text dimColor>
+							This will copy conversation history and context from the current
+							worktree
+						</Text>
+					</Box>
+					<SelectInput
+						items={[
+							{label: '✅ Yes, copy session data', value: 'yes'},
+							{label: '❌ No, start fresh', value: 'no'},
+						]}
+						onSelect={handleCopySessionSelect}
+						initialIndex={copySessionData ? 0 : 1}
+					/>
+				</Box>
+			)}
+  
 			<Box marginTop={1}>
 				<Text dimColor>
 					Press {shortcutManager.getShortcutDisplay('cancel')} to cancel
